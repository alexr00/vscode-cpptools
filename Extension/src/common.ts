/* --------------------------------------------------------------------------------------------
 * Copyright (c) Microsoft Corporation. All Rights Reserved.
 * See 'LICENSE' in the project root for license information.
 * ------------------------------------------------------------------------------------------ */

import * as path from 'path';
import * as fs from 'fs';
import * as os from 'os';
import * as child_process from 'child_process';
import * as vscode from 'vscode';
import * as Telemetry from './telemetry';
import HttpsProxyAgent = require('https-proxy-agent');
import * as url from 'url';
import { PlatformInformation } from './platform';
import { getOutputChannelLogger, showOutputChannel } from './logger';
import * as assert from 'assert';
import * as https from 'https';
import * as tmp from 'tmp';
import { ClientRequest, OutgoingHttpHeaders } from 'http';

import { lookupString } from './nativeStrings';
import * as nls from 'vscode-nls';
import { Readable } from 'stream';

nls.config({ messageFormat: nls.MessageFormat.bundle, bundleFormat: nls.BundleFormat.standalone })();
const localize: nls.LocalizeFunc = nls.loadMessageBundle();

export type Mutable<T> = {
    // eslint-disable-next-line @typescript-eslint/array-type
    -readonly [P in keyof T]: T[P] extends ReadonlyArray<infer U> ? Mutable<U>[] : Mutable<T[P]>
};

// Platform-specific environment variable delimiter
export const envDelimiter: string = (process.platform === 'win32') ? ";" : ":";

export let extensionPath: string;
export let extensionContext: vscode.ExtensionContext | undefined;
export function setExtensionContext(context: vscode.ExtensionContext): void {
    extensionContext = context;
    extensionPath = extensionContext.extensionPath;
}
export function setExtensionPath(path: string): void {
    extensionPath = path;
}

// Use this package.json to read values
export const packageJson: any = vscode.extensions.getExtension("ms-vscode.cpptools")?.packageJSON;

// Use getRawPackageJson to read and write back to package.json
// This prevents obtaining any of VSCode's expanded variables.
let rawPackageJson: any = null;
export function getRawPackageJson(): any {
    if (rawPackageJson === null || rawPackageJson === undefined) {
        const fileContents: Buffer = fs.readFileSync(getPackageJsonPath());
        rawPackageJson = JSON.parse(fileContents.toString());
    }
    return rawPackageJson;
}

<<<<<<< HEAD
=======
export function getRawTasksJson(): Promise<any> {
    return new Promise<any>((resolve, reject) => {
        const path: string | undefined = getTasksJsonPath();
        if (!path) {
            return resolve({});
        }
        fs.exists(path, exists => {
            if (!exists) {
                return resolve({});
            }
            let fileContents: string = fs.readFileSync(path).toString();
            fileContents = fileContents.replace(/^\s*\/\/.*$/gm, ""); // Remove start of line // comments.
            let rawTasks: any = {};
            try {
                rawTasks = JSON.parse(fileContents);
            } catch (error) {
                return reject(new Error(failedToParseTasksJson));
            }
            resolve(rawTasks);
        });
    });
}

export async function ensureBuildTaskExists(taskName: string): Promise<void> {
    const rawTasksJson: any = await getRawTasksJson();

    // Ensure that the task exists in the user's task.json. Task will not be found otherwise.
    if (!rawTasksJson.tasks) {
        rawTasksJson.tasks = new Array();
    }
    // Find or create the task which should be created based on the selected "debug configuration".
    let selectedTask: vscode.Task | undefined = rawTasksJson.tasks.find((task: any) => task.label && task.label === task);
    if (selectedTask) {
        return;
    }

    const buildTasks: vscode.Task[] = await getBuildTasks(false, true);
    selectedTask = buildTasks.find(task => task.name === taskName);
    console.assert(selectedTask);
    if (!selectedTask) {
        throw new Error("Failed to get selectedTask in ensureBuildTaskExists()");
    }

    rawTasksJson.version = "2.0.0";

    const selectedTask2: vscode.Task = selectedTask;
    if (!rawTasksJson.tasks.find((task: any) => task.label === selectedTask2.definition.label)) {
        const task: any = {
            ...selectedTask2.definition,
            problemMatcher: selectedTask2.problemMatchers,
            group: { kind: "build", "isDefault": true }
        };
        rawTasksJson.tasks.push(task);
    }

    // TODO: It's dangerous to overwrite this file. We could be wiping out comments.
    const settings: OtherSettings = new OtherSettings();
    const tasksJsonPath: string | undefined = getTasksJsonPath();
    if (!tasksJsonPath) {
        throw new Error("Failed to get tasksJsonPath in ensureBuildTaskExists()");
    }

    await writeFileText(tasksJsonPath, JSON.stringify(rawTasksJson, null, settings.editorTabSize));
}

>>>>>>> a9d86c8f
export function fileIsCOrCppSource(file: string): boolean {
    const fileExtLower: string = path.extname(file).toLowerCase();
    return [".C", ".c", ".cpp", ".cc", ".cxx", ".mm", ".ino", ".inl"].some(ext => fileExtLower === ext);
}

export function isEditorFileCpp(file: string): boolean {
    const editor: vscode.TextEditor | undefined = vscode.window.visibleTextEditors.find(e => e.document.uri.toString() === file);
    if (!editor) {
        return false;
    }
    return editor.document.languageId === "cpp";
}

// This function is used to stringify the rawPackageJson.
// Do not use with util.packageJson or else the expanded
// package.json will be written back.
export function stringifyPackageJson(packageJson: string): string {
    return JSON.stringify(packageJson, null, 2);
}

export function getExtensionFilePath(extensionfile: string): string {
    return path.resolve(extensionPath, extensionfile);
}

export function getPackageJsonPath(): string {
    return getExtensionFilePath("package.json");
}

export function getVcpkgPathDescriptorFile(): string {
    if (process.platform === 'win32') {
        const pathPrefix: string | undefined = process.env.LOCALAPPDATA;
        if (!pathPrefix) {
            throw new Error("Unable to read process.env.LOCALAPPDATA");
        }
        return path.join(pathPrefix, "vcpkg/vcpkg.path.txt");
    } else {
        const pathPrefix: string | undefined = process.env.HOME;
        if (!pathPrefix) {
            throw new Error("Unable to read process.env.HOME");
        }
        return path.join(pathPrefix, ".vcpkg/vcpkg.path.txt");
    }
}

let vcpkgRoot: string | undefined;
export function getVcpkgRoot(): string {
    if (!vcpkgRoot && vcpkgRoot !== "") {
        vcpkgRoot = "";
        // Check for vcpkg instance.
        if (fs.existsSync(getVcpkgPathDescriptorFile())) {
            let vcpkgRootTemp: string = fs.readFileSync(getVcpkgPathDescriptorFile()).toString();
            vcpkgRootTemp = vcpkgRootTemp.trim();
            if (fs.existsSync(vcpkgRootTemp)) {
                vcpkgRoot = path.join(vcpkgRootTemp, "/installed").replace(/\\/g, "/");
            }
        }
    }
    return vcpkgRoot;
}

/**
 * This is a fuzzy determination of whether a uri represents a header file.
 * For the purposes of this function, a header file has no extension, or an extension that begins with the letter 'h'.
 * @param document The document to check.
 */
export function isHeader(uri: vscode.Uri): boolean {
    const ext: string = path.extname(uri.fsPath);
    return !ext || ext.startsWith(".h") || ext.startsWith(".H");
}

// Extension is ready if install.lock exists and debugAdapters folder exist.
export async function isExtensionReady(): Promise<boolean> {
    const doesInstallLockFileExist: boolean = await checkInstallLockFile();

    return doesInstallLockFileExist;
}

let isExtensionNotReadyPromptDisplayed: boolean = false;
export const extensionNotReadyString: string = localize("extension.not.ready", 'The C/C++ extension is still installing. See the output window for more information.');

export function displayExtensionNotReadyPrompt(): void {

    if (!isExtensionNotReadyPromptDisplayed) {
        isExtensionNotReadyPromptDisplayed = true;
        showOutputChannel();

        getOutputChannelLogger().showInformationMessage(extensionNotReadyString).then(
            () => { isExtensionNotReadyPromptDisplayed = false; },
            () => { isExtensionNotReadyPromptDisplayed = false; }
        );
    }
}

// This Progress global state tracks how far users are able to get before getting blocked.
// Users start with a progress of 0 and it increases as they get further along in using the tool.
// This eliminates noise/problems due to re-installs, terminated installs that don't send errors,
// errors followed by workarounds that lead to success, etc.
const progressInstallSuccess: number = 100;
const progressExecutableStarted: number = 150;
const progressExecutableSuccess: number = 200;
const progressParseRootSuccess: number = 300;
const progressIntelliSenseNoSquiggles: number = 1000;
// Might add more IntelliSense progress measurements later.
// IntelliSense progress is separate from the install progress, because parse root can occur afterwards.

const installProgressStr: string = "CPP." + packageJson.version + ".Progress";
const intelliSenseProgressStr: string = "CPP." + packageJson.version + ".IntelliSenseProgress";

export function getProgress(): number {
    return extensionContext ? extensionContext.globalState.get<number>(installProgressStr, -1) : -1;
}

export function getIntelliSenseProgress(): number {
    return extensionContext ? extensionContext.globalState.get<number>(intelliSenseProgressStr, -1) : -1;
}

export function setProgress(progress: number): void {
    if (extensionContext && getProgress() < progress) {
        extensionContext.globalState.update(installProgressStr, progress);
        const telemetryProperties: { [key: string]: string } = {};
        let progressName: string | undefined;
        switch (progress) {
            case 0: progressName = "install started"; break;
            case progressInstallSuccess: progressName = "install succeeded"; break;
            case progressExecutableStarted: progressName = "executable started"; break;
            case progressExecutableSuccess: progressName = "executable succeeded"; break;
            case progressParseRootSuccess: progressName = "parse root succeeded"; break;
        }
        if (progressName) {
            telemetryProperties['progress'] = progressName;
        }
        Telemetry.logDebuggerEvent("progress", telemetryProperties);
    }
}

export function setIntelliSenseProgress(progress: number): void {
    if (extensionContext && getIntelliSenseProgress() < progress) {
        extensionContext.globalState.update(intelliSenseProgressStr, progress);
        const telemetryProperties: { [key: string]: string } = {};
        let progressName: string | undefined;
        switch (progress) {
            case progressIntelliSenseNoSquiggles: progressName = "IntelliSense no squiggles"; break;
        }
        if (progressName) {
            telemetryProperties['progress'] = progressName;
        }
        Telemetry.logDebuggerEvent("progress", telemetryProperties);
    }
}

export function getProgressInstallSuccess(): number { return progressInstallSuccess; } // Download/install was successful (i.e. not blocked by component acquisition).
export function getProgressExecutableStarted(): number { return progressExecutableStarted; } // The extension was activated and starting the executable was attempted.
export function getProgressExecutableSuccess(): number { return progressExecutableSuccess; } // Starting the exe was successful (i.e. not blocked by 32-bit or glibc < 2.18 on Linux)
export function getProgressParseRootSuccess(): number { return progressParseRootSuccess; } // Parse root was successful (i.e. not blocked by processing taking too long).
export function getProgressIntelliSenseNoSquiggles(): number { return progressIntelliSenseNoSquiggles; } // IntelliSense was successful and the user got no squiggles.

export function isUri(input: any): input is vscode.Uri {
    return input && input instanceof vscode.Uri;
}

export function isString(input: any): input is string {
    return typeof(input) === "string";
}

export function isNumber(input: any): input is number {
    return typeof(input) === "number";
}

export function isBoolean(input: any): input is boolean {
    return typeof(input) === "boolean";
}

export function isArray(input: any): input is any[] {
    return input instanceof Array;
}

export function isOptionalString(input: any): input is string | undefined {
    return input === undefined || isString(input);
}

export function isArrayOfString(input: any): input is string[] {
    return isArray(input) && input.every(isString);
}

export function isOptionalArrayOfString(input: any): input is string[] | undefined {
    return input === undefined || isArrayOfString(input);
}

export function resolveCachePath(input: string | undefined, additionalEnvironment: {[key: string]: string | string[]}): string {
    let resolvedPath: string = "";
    if (!input) {
        // If no path is set, return empty string to language service process, where it will set the default path as
        // Windows: %LocalAppData%/Microsoft/vscode-cpptools/
        // Linux and Mac: ~/.vscode-cpptools/
        return resolvedPath;
    }

    resolvedPath = resolveVariables(input, additionalEnvironment);
    return resolvedPath;
}

export function resolveVariables(input: string | undefined, additionalEnvironment?: {[key: string]: string | string[]}): string {
    if (!input) {
        return "";
    }

    // Replace environment and configuration variables.
    let regexp: () => RegExp = () => /\$\{((env|config|workspaceFolder|file|fileDirname|fileBasenameNoExtension)(\.|:))?(.*?)\}/g;
    let ret: string = input;
    const cycleCache: Set<string> = new Set();
    while (!cycleCache.has(ret)) {
        cycleCache.add(ret);
        ret = ret.replace(regexp(), (match: string, ignored1: string, varType: string, ignored2: string, name: string) => {
            // Historically, if the variable didn't have anything before the "." or ":"
            // it was assumed to be an environment variable
            if (!varType) {
                varType = "env";
            }
            let newValue: string | undefined;
            switch (varType) {
                case "env": {
                    if (additionalEnvironment) {
                        const v: string | string[] | undefined = additionalEnvironment[name];
                        if (isString(v)) {
                            newValue = v;
                        } else if (input === match && isArrayOfString(v)) {
                            newValue = v.join(envDelimiter);
                        }
                        if (newValue === undefined) {
                            newValue = process.env[name];
                        }
                    }
                    break;
                }
                case "config": {
                    const config: vscode.WorkspaceConfiguration = vscode.workspace.getConfiguration();
                    if (config) {
                        newValue = config.get<string>(name);
                    }
                    break;
                }
                case "workspaceFolder": {
                    // Only replace ${workspaceFolder:name} variables for now.
                    // We may consider doing replacement of ${workspaceFolder} here later, but we would have to update the language server and also
                    // intercept messages with paths in them and add the ${workspaceFolder} variable back in (e.g. for light bulb suggestions)
                    if (name && vscode.workspace && vscode.workspace.workspaceFolders) {
                        const folder: vscode.WorkspaceFolder | undefined = vscode.workspace.workspaceFolders.find(folder => folder.name.toLocaleLowerCase() === name.toLocaleLowerCase());
                        if (folder) {
                            newValue = folder.uri.fsPath;
                        }
                    }
                    break;
                }
                default: { assert.fail("unknown varType matched"); }
            }
            return newValue !== undefined ? newValue : match;
        });
    }

    // Resolve '~' at the start of the path.
    regexp = () => /^\~/g;
    ret = ret.replace(regexp(), (match: string, name: string) => {
        const newValue: string | undefined = (process.platform === 'win32') ? process.env.USERPROFILE : process.env.HOME;
        return newValue ? newValue : match;
    });

    return ret;
}

export function asFolder(uri: vscode.Uri): string {
    let result: string = uri.toString();
    if (result.charAt(result.length - 1) !== '/') {
        result += '/';
    }
    return result;
}

/**
 * get the default open command for the current platform
 */
export function getOpenCommand(): string {
    if (os.platform() === 'win32') {
        return 'explorer';
    } else if (os.platform() === 'darwin') {
        return '/usr/bin/open';
    } else {
        return '/usr/bin/xdg-open';
    }
}

export function getDebugAdaptersPath(file: string): string {
    return path.resolve(getExtensionFilePath("debugAdapters"), file);
}

export function getHttpsProxyAgent(): HttpsProxyAgent | undefined {
    let proxy: string | undefined = vscode.workspace.getConfiguration().get<string>('http.proxy');
    if (!proxy) {
        proxy = process.env.HTTPS_PROXY || process.env.https_proxy || process.env.HTTP_PROXY || process.env.http_proxy;
        if (!proxy) {
            return undefined; // No proxy
        }
    }

    // Basic sanity checking on proxy url
    const proxyUrl: any = url.parse(proxy);
    if (proxyUrl.protocol !== "https:" && proxyUrl.protocol !== "http:") {
        return undefined;
    }

    const strictProxy: any = vscode.workspace.getConfiguration().get("http.proxyStrictSSL", true);
    const proxyOptions: any = {
        host: proxyUrl.hostname,
        port: parseInt(proxyUrl.port, 10),
        auth: proxyUrl.auth,
        rejectUnauthorized: strictProxy
    };

    return new HttpsProxyAgent(proxyOptions);
}

/** Creates a file if it doesn't exist */
function touchFile(file: string): Promise<void> {
    return new Promise<void>((resolve, reject) => {
        fs.writeFile(file, "", (err) => {
            if (err) {
                reject(err);
            }

            resolve();
        });
    });
}

export function touchInstallLockFile(): Promise<void> {
    return touchFile(getInstallLockPath());
}

export function touchExtensionFolder(): Promise<void> {
    return new Promise<void>((resolve, reject) => {
        fs.utimes(path.resolve(extensionPath, ".."), new Date(Date.now()), new Date(Date.now()), (err) => {
            if (err) {
                reject(err);
            }

            resolve();
        });
    });
}

/** Test whether a file exists */
export function checkFileExists(filePath: string): Promise<boolean> {
    return new Promise((resolve, reject) => {
        fs.stat(filePath, (err, stats) => {
            if (stats && stats.isFile()) {
                resolve(true);
            } else {
                resolve(false);
            }
        });
    });
}

/** Test whether a directory exists */
export function checkDirectoryExists(dirPath: string): Promise<boolean> {
    return new Promise((resolve, reject) => {
        fs.stat(dirPath, (err, stats) => {
            if (stats && stats.isDirectory()) {
                resolve(true);
            } else {
                resolve(false);
            }
        });
    });
}

export function checkFileExistsSync(filePath: string): boolean {
    try {
        return fs.statSync(filePath).isFile();
    } catch (e) {
    }
    return false;
}

/** Test whether a directory exists */
export function checkDirectoryExistsSync(dirPath: string): boolean {
    try {
        return fs.statSync(dirPath).isDirectory();
    } catch (e) {
    }
    return false;
}

/** Read the files in a directory */
export function readDir(dirPath: string): Promise<string[]> {
    return new Promise((resolve) => {
        fs.readdir(dirPath, (err, list) => {
            resolve(list);
        });
    });
}

/** Test whether the lock file exists.*/
export function checkInstallLockFile(): Promise<boolean> {
    return checkFileExists(getInstallLockPath());
}

/** Get the platform that the installed binaries belong to.*/
export function getInstalledBinaryPlatform(): string | undefined {
    // the LLVM/bin folder is utilized to identify the platform
    let installedPlatform: string = "";
    if (checkFileExistsSync(path.join(extensionPath, "LLVM/bin/clang-format.exe"))) {
        installedPlatform = "win32";
    } else if (checkFileExistsSync(path.join(extensionPath, "LLVM/bin/clang-format.darwin"))) {
        installedPlatform = "darwin";
    } else if (checkFileExistsSync(path.join(extensionPath, "LLVM/bin/clang-format"))) {
        installedPlatform = "linux";
    }
    return installedPlatform;
}

/** Reads the content of a text file */
export function readFileText(filePath: string, encoding: string = "utf8"): Promise<string> {
    return new Promise<string>((resolve, reject) => {
        fs.readFile(filePath, encoding, (err, data) => {
            if (err) {
                reject(err);
            } else {
                resolve(data);
            }
        });
    });
}

/** Writes content to a text file */
export function writeFileText(filePath: string, content: string, encoding: string = "utf8"): Promise<void> {
    return new Promise<void>((resolve, reject) => {
        fs.writeFile(filePath, content, { encoding }, (err) => {
            if (err) {
                reject(err);
            } else {
                resolve();
            }
        });
    });
}

export function deleteFile(filePath: string): Promise<void> {
    return new Promise<void>((resolve, reject) => {
        if (fs.existsSync(filePath)) {
            fs.unlink(filePath, (err) => {
                if (err) {
                    reject(err);
                } else {
                    resolve();
                }
            });
        } else {
            resolve();
        }
    });
}

// Get the path of the lock file. This is used to indicate that the platform-specific dependencies have been downloaded.
export function getInstallLockPath(): string {
    return getExtensionFilePath("install.lock");
}

export function getReadmeMessage(): string {
    const readmePath: string = getExtensionFilePath("README.md");
    const readmeMessage: string = localize("refer.read.me", "Please refer to {0} for troubleshooting information. Issues can be created at {1}", readmePath, "https://github.com/Microsoft/vscode-cpptools/issues");
    return readmeMessage;
}

/** Used for diagnostics only */
export function logToFile(message: string): void {
    const logFolder: string = getExtensionFilePath("extension.log");
    fs.writeFileSync(logFolder, `${message}${os.EOL}`, { flag: 'a' });
}

export function execChildProcess(process: string, workingDirectory?: string, channel?: vscode.OutputChannel): Promise<string> {
    return new Promise<string>((resolve, reject) => {
        child_process.exec(process, { cwd: workingDirectory, maxBuffer: 500 * 1024 }, (error: Error | null, stdout: string, stderr: string) => {
            if (channel) {
                let message: string = "";
                let err: Boolean = false;
                if (stdout && stdout.length > 0) {
                    message += stdout;
                }

                if (stderr && stderr.length > 0) {
                    message += stderr;
                    err = true;
                }

                if (error) {
                    message += error.message;
                    err = true;
                }

                if (err) {
                    channel.append(message);
                    channel.show();
                }
            }

            if (error) {
                reject(error);
                return;
            }

            if (stderr && stderr.length > 0) {
                reject(new Error(stderr));
                return;
            }

            resolve(stdout);
        });
    });
}

export function spawnChildProcess(process: string, args: string[], workingDirectory: string,
    dataCallback: (stdout: string) => void, errorCallback: (stderr: string) => void): Promise<void> {

    return new Promise<void>(function (resolve, reject): void {
        const child: child_process.ChildProcess = child_process.spawn(process, args, { cwd: workingDirectory });

        const stdout: Readable | null = child.stdout;
        if (stdout) {
            stdout.on('data', (data) => {
                dataCallback(`${data}`);
            });
        }

        const stderr: Readable | null = child.stderr;
        if (stderr) {
            stderr.on('data', (data) => {
                errorCallback(`${data}`);
            });
        }

        child.on('exit', (code: number) => {
            if (code !== 0) {
                reject(new Error(localize("process.exited.with.code", "{0} exited with error code {1}", process, code)));
            } else {
                resolve();
            }
        });
    });
}

export function isExecutable(file: string): Promise<boolean> {
    return new Promise((resolve) => {
        fs.access(file, fs.constants.X_OK, (err) => {
            if (err) {
                resolve(false);
            } else {
                resolve(true);
            }
        });
    });
}

export function allowExecution(file: string): Promise<void> {
    return new Promise<void>((resolve, reject) => {
        if (process.platform !== 'win32') {
            checkFileExists(file).then((exists: boolean) => {
                if (exists) {
                    isExecutable(file).then((isExec: boolean) => {
                        if (isExec) {
                            resolve();
                        } else {
                            fs.chmod(file, '755', (err: NodeJS.ErrnoException | null) => {
                                if (err) {
                                    reject(err);
                                    return;
                                }
                                resolve();
                            });
                        }
                    });
                } else {
                    getOutputChannelLogger().appendLine("");
                    getOutputChannelLogger().appendLine(localize("warning.file.missing", "Warning: Expected file {0} is missing.", file));
                    resolve();
                }
            });
        } else {
            resolve();
        }
    });
}

export function removePotentialPII(str: string): string {
    const words: string[] = str.split(" ");
    let result: string = "";
    for (const word of words) {
        if (word.indexOf(".") === -1 && word.indexOf("/") === -1 && word.indexOf("\\") === -1 && word.indexOf(":") === -1) {
            result += word + " ";
        } else {
            result += "? ";
        }
    }
    return result;
}

export function checkDistro(platformInfo: PlatformInformation): void {
    if (platformInfo.platform !== 'win32' && platformInfo.platform !== 'linux' && platformInfo.platform !== 'darwin') {
        // this should never happen because VSCode doesn't run on FreeBSD
        // or SunOS (the other platforms supported by node)
        getOutputChannelLogger().appendLine(localize("warning.debugging.not.tested", "Warning: Debugging has not been tested for this platform.") + " " + getReadmeMessage());
    }
}

export async function unlinkPromise(fileName: string): Promise<void> {
    return new Promise<void>((resolve, reject) => {
        fs.unlink(fileName, err => {
            if (err) {
                return reject(err);
            }
            return resolve();
        });
    });
}

export async function renamePromise(oldName: string, newName: string): Promise<void> {
    return new Promise<void>((resolve, reject) => {
        fs.rename(oldName, newName, err => {
            if (err) {
                return reject(err);
            }
            return resolve();
        });
    });
}

export function promptForReloadWindowDueToSettingsChange(): void {
    promptReloadWindow(localize("reload.workspace.for.changes", "Reload the workspace for the settings change to take effect."));
}

export function promptReloadWindow(message: string): void {
    const reload: string = localize("reload.string", "Reload");
    vscode.window.showInformationMessage(message, reload).then((value?: string) => {
        if (value === reload) {
            vscode.commands.executeCommand("workbench.action.reloadWindow");
        }
    });
}

export function createTempFileWithPostfix(postfix: string): Promise<tmp.FileResult> {
    return new Promise<tmp.FileResult>((resolve, reject) => {
        tmp.file({ postfix: postfix }, (err, path, fd, cleanupCallback) => {
            if (err) {
                return reject(err);
            }
            return resolve(<tmp.FileResult>{ name: path, fd: fd, removeCallback: cleanupCallback });
        });
    });
}

export function downloadFileToDestination(urlStr: string, destinationPath: string, headers?: OutgoingHttpHeaders): Promise<void> {
    return new Promise<void>((resolve, reject) => {
        const parsedUrl: url.Url = url.parse(urlStr);
        const request: ClientRequest = https.request({
            host: parsedUrl.host,
            path: parsedUrl.path,
            agent: getHttpsProxyAgent(),
            rejectUnauthorized: vscode.workspace.getConfiguration().get('http.proxyStrictSSL', true),
            headers: headers
        }, (response) => {
            if (response.statusCode === 301 || response.statusCode === 302) { // If redirected
                // Download from new location
                let redirectUrl: string;
                if (typeof response.headers.location === 'string') {
                    redirectUrl = response.headers.location;
                } else {
                    if (!response.headers.location) {
                        return reject(new Error(localize("invalid.download.location.received", 'Invalid download location received')));
                    }
                    redirectUrl = response.headers.location[0];
                }
                return resolve(downloadFileToDestination(redirectUrl, destinationPath, headers));
            }
            if (response.statusCode !== 200) { // If request is not successful
                return reject();
            }
            // Write file using downloaded data
            const createdFile: fs.WriteStream = fs.createWriteStream(destinationPath);
            createdFile.on('finish', () => { resolve(); });
            response.on('error', (error) => { reject(error); });
            response.pipe(createdFile);
        });
        request.on('error', (error) => { reject(error); });
        request.end();
    });
}

export function downloadFileToStr(urlStr: string, headers?: OutgoingHttpHeaders): Promise<any> {
    return new Promise<string>((resolve, reject) => {
        const parsedUrl: url.Url = url.parse(urlStr);
        const request: ClientRequest = https.request({
            host: parsedUrl.host,
            path: parsedUrl.path,
            agent: getHttpsProxyAgent(),
            rejectUnauthorized: vscode.workspace.getConfiguration().get('http.proxyStrictSSL', true),
            headers: headers
        }, (response) => {
            if (response.statusCode === 301 || response.statusCode === 302) { // If redirected
                // Download from new location
                let redirectUrl: string;
                if (typeof response.headers.location === 'string') {
                    redirectUrl = response.headers.location;
                } else {
                    if (!response.headers.location) {
                        return reject(new Error(localize("invalid.download.location.received", 'Invalid download location received')));
                    }
                    redirectUrl = response.headers.location[0];
                }
                return resolve(downloadFileToStr(redirectUrl, headers));
            }
            if (response.statusCode !== 200) { // If request is not successful
                return reject();
            }
            let downloadedData: string = '';
            response.on('data', (data) => { downloadedData += data; });
            response.on('error', (error) => { reject(error); });
            response.on('end', () => { resolve(downloadedData); });
        });
        request.on('error', (error) => { reject(error); });
        request.end();
    });
}

export interface CompilerPathAndArgs {
    compilerPath?: string;
    compilerName: string;
    additionalArgs: string[];
}

function extractArgs(argsString: string): string[] {
    const isWindows: boolean = os.platform() === 'win32';
    const result: string[] = [];
    let currentArg: string = "";
    let isWithinDoubleQuote: boolean = false;
    let isWithinSingleQuote: boolean = false;
    for (let i: number = 0; i < argsString.length; i++) {
        const c: string = argsString[i];
        if (c === '\\') {
            currentArg += c;
            if (++i === argsString.length) {
                if (currentArg !== "") {
                    result.push(currentArg);
                }
                return result;
            }
            currentArg += argsString[i];
            continue;
        }
        if (c === '"') {
            if (!isWithinSingleQuote) {
                isWithinDoubleQuote = !isWithinDoubleQuote;
            }
        } else if (c === '\'') {
            // On Windows, a single quote string is not allowed to join multiple args into a single arg
            if (!isWindows) {
                if (!isWithinDoubleQuote) {
                    isWithinSingleQuote = !isWithinSingleQuote;
                }
            }
        } else if (c === ' ') {
            if (!isWithinDoubleQuote && !isWithinSingleQuote) {
                if (currentArg !== "") {
                    result.push(currentArg);
                    currentArg = "";
                }
                continue;
            }
        }
        currentArg += c;
    }
    if (currentArg !== "") {
        result.push(currentArg);
    }
    return result;
}

export function extractCompilerPathAndArgs(inputCompilerPath?: string, inputCompilerArgs?: string[]): CompilerPathAndArgs {
    let compilerPath: string | undefined = inputCompilerPath;
    let compilerName: string = "";
    let additionalArgs: string[] = [];
    const isWindows: boolean = os.platform() === 'win32';
    if (compilerPath) {
        if (compilerPath.endsWith("\\cl.exe") || compilerPath.endsWith("/cl.exe") || compilerPath === "cl.exe") {
            // Input is only compiler name, this is only for cl.exe
            compilerName = path.basename(compilerPath);

        } else if (compilerPath.startsWith("\"")) {
            // Input has quotes around compiler path
            const endQuote: number = compilerPath.substr(1).search("\"") + 1;
            if (endQuote !== -1) {
                additionalArgs = extractArgs(compilerPath.substr(endQuote + 1));
                compilerPath = compilerPath.substr(1, endQuote - 1);
                compilerName = path.basename(compilerPath);
            }
        } else {
            // Input has no quotes but can have a compiler path with spaces and args.
            // Go from right to left checking if a valid path is to the left of a space.
            let spaceStart: number = compilerPath.lastIndexOf(" ");
            if (spaceStart !== -1 && (!isWindows || !compilerPath.endsWith("cl.exe")) && !checkFileExistsSync(compilerPath)) {
                let potentialCompilerPath: string = compilerPath.substr(0, spaceStart);
                while ((!isWindows || !potentialCompilerPath.endsWith("cl.exe")) && !checkFileExistsSync(potentialCompilerPath)) {
                    spaceStart = potentialCompilerPath.lastIndexOf(" ");
                    if (spaceStart === -1) {
                        // Reached the start without finding a valid path. Use the original value.
                        potentialCompilerPath = compilerPath;
                        break;
                    }
                    potentialCompilerPath = potentialCompilerPath.substr(0, spaceStart);
                }
                if (compilerPath !== potentialCompilerPath) {
                    // Found a valid compilerPath and args.
                    additionalArgs = extractArgs(compilerPath.substr(spaceStart + 1));
                    compilerPath = potentialCompilerPath;
                }
                compilerName = path.basename(compilerPath);
            }
            // Get compiler name if there are no args but path is valid or a valid path was found with args.
            if (compilerPath === "cl.exe" || checkFileExistsSync(compilerPath)) {
                compilerName = path.basename(compilerPath);
            }
        }
    }
    // Combine args from inputCompilerPath and inputCompilerArgs and remove duplicates
    if (inputCompilerArgs && inputCompilerArgs.length) {
        additionalArgs = inputCompilerArgs.concat(additionalArgs.filter(
            function (item: string): boolean {
                return inputCompilerArgs.indexOf(item) < 0;
            }));
    }
    return { compilerPath, compilerName, additionalArgs };
}

export function escapeForSquiggles(s: string): string {
    // Replace all \<escape character> with \\<character>, except for \"
    // Otherwise, the JSON.parse result will have the \<escape character> missing.
    let newResults: string = "";
    let lastWasBackslash: Boolean = false;
    let lastBackslashWasEscaped: Boolean = false;
    for (let i: number = 0; i < s.length; i++) {
        if (s[i] === '\\') {
            if (lastWasBackslash) {
                newResults += "\\";
                lastBackslashWasEscaped = !lastBackslashWasEscaped;
            } else {
                lastBackslashWasEscaped = false;
            }
            newResults += "\\";
            lastWasBackslash = true;
        } else {
            if (lastWasBackslash && (lastBackslashWasEscaped || (s[i] !== '"'))) {
                newResults += "\\";
            }
            lastWasBackslash = false;
            lastBackslashWasEscaped  = false;
            newResults += s[i];
        }
    }
    if (lastWasBackslash) {
        newResults += "\\";
    }
    return newResults;
}

export class BlockingTask<T> {
    private done: boolean = false;
    private promise: Thenable<T>;

    constructor(task: () => Thenable<T>, dependency?: BlockingTask<any>) {
        if (!dependency) {
            this.promise = task();
        } else {
            this.promise = new Promise<T>((resolve, reject) => {
                const f1: () => void = () => {
                    task().then(resolve, reject);
                };
                const f2: (err: any) => void = (err) => {
                    console.log(err);
                    task().then(resolve, reject);
                };
                dependency.promise.then(f1, f2);
            });
        }
        this.promise.then(() => this.done = true, () => this.done = true);
    }

    public get Done(): boolean {
        return this.done;
    }

    public getPromise(): Thenable<T> {
        return this.promise;
    }
}

interface VSCodeNlsConfig {
    locale: string;
    availableLanguages: {
        [pack: string]: string;
    };
}

export function getLocaleId(): string {
    // This replicates the language detection used by initializeSettings() in vscode-nls
    if (isString(process.env.VSCODE_NLS_CONFIG)) {
        const vscodeOptions: VSCodeNlsConfig = JSON.parse(process.env.VSCODE_NLS_CONFIG) as VSCodeNlsConfig;
        if (vscodeOptions.availableLanguages) {
            const value: any = vscodeOptions.availableLanguages['*'];
            if (isString(value)) {
                return value;
            }
        }
        if (isString(vscodeOptions.locale)) {
            return vscodeOptions.locale.toLowerCase();
        }
    }
    return "en";
}

export function getLocalizedHtmlPath(originalPath: string): string {
    const locale: string = getLocaleId();
    const localizedFilePath: string = getExtensionFilePath(path.join("dist/html/", locale, originalPath));
    if (!fs.existsSync(localizedFilePath)) {
        return getExtensionFilePath(originalPath);
    }
    return localizedFilePath;
}

export interface LocalizeStringParams {
    text: string;
    stringId: number;
    stringArgs: string[];
    indentSpaces: number;
}

export function getLocalizedString(params: LocalizeStringParams): string {
    let indent: string = "";
    if (params.indentSpaces) {
        indent = " ".repeat(params.indentSpaces);
    }
    let text: string = params.text;
    if (params.stringId !== 0) {
        text = lookupString(params.stringId, params.stringArgs);
    }
    return indent + text;
}

function decodeUCS16(input: string): number[] {
    const output: number[] = [];
    let counter: number = 0;
    const length: number = input.length;
    let value: number;
    let extra: number;
    while (counter < length) {
        value = input.charCodeAt(counter++);
        // eslint-disable-next-line no-bitwise
        if ((value & 0xF800) === 0xD800 && counter < length) {
            // high surrogate, and there is a next character
            extra = input.charCodeAt(counter++);
            // eslint-disable-next-line no-bitwise
            if ((extra & 0xFC00) === 0xDC00) { // low surrogate
                // eslint-disable-next-line no-bitwise
                output.push(((value & 0x3FF) << 10) + (extra & 0x3FF) + 0x10000);
            } else {
                output.push(value, extra);
            }
        } else {
            output.push(value);
        }
    }
    return output;
}

const allowedIdentifierUnicodeRanges: number[][] = [
    [0x0030, 0x0039], // digits
    [0x0041, 0x005A], // upper case letters
    [0x005F, 0x005F], // underscore
    [0x0061, 0x007A], // lower case letters
    [0x00A8, 0x00A8], // DIARESIS
    [0x00AA, 0x00AA], // FEMININE ORDINAL INDICATOR
    [0x00AD, 0x00AD], // SOFT HYPHEN
    [0x00AF, 0x00AF], // MACRON
    [0x00B2, 0x00B5], // SUPERSCRIPT TWO - MICRO SIGN
    [0x00B7, 0x00BA], // MIDDLE DOT - MASCULINE ORDINAL INDICATOR
    [0x00BC, 0x00BE], // VULGAR FRACTION ONE QUARTER - VULGAR FRACTION THREE QUARTERS
    [0x00C0, 0x00D6], // LATIN CAPITAL LETTER A WITH GRAVE - LATIN CAPITAL LETTER O WITH DIAERESIS
    [0x00D8, 0x00F6], // LATIN CAPITAL LETTER O WITH STROKE - LATIN SMALL LETTER O WITH DIAERESIS
    [0x00F8, 0x167F], // LATIN SMALL LETTER O WITH STROKE - CANADIAN SYLLABICS BLACKFOOT W
    [0x1681, 0x180D], // OGHAM LETTER BEITH - MONGOLIAN FREE VARIATION SELECTOR THREE
    [0x180F, 0x1FFF], // SYRIAC LETTER BETH - GREEK DASIA
    [0x200B, 0x200D], // ZERO WIDTH SPACE - ZERO WIDTH JOINER
    [0x202A, 0x202E], // LEFT-TO-RIGHT EMBEDDING - RIGHT-TO-LEFT OVERRIDE
    [0x203F, 0x2040], // UNDERTIE - CHARACTER TIE
    [0x2054, 0x2054], // INVERTED UNDERTIE
    [0x2060, 0x218F], // WORD JOINER - TURNED DIGIT THREE
    [0x2460, 0x24FF], // CIRCLED DIGIT ONE - NEGATIVE CIRCLED DIGIT ZERO
    [0x2776, 0x2793], // DINGBAT NEGATIVE CIRCLED DIGIT ONE - DINGBAT NEGATIVE CIRCLED SANS-SERIF NUMBER TEN
    [0x2C00, 0x2DFF], // GLAGOLITIC CAPITAL LETTER AZU - COMBINING CYRILLIC LETTER IOTIFIED BIG YUS
    [0x2E80, 0x2FFF], // CJK RADICAL REPEAT - IDEOGRAPHIC DESCRIPTION CHARACTER OVERLAID
    [0x3004, 0x3007], // JAPANESE INDUSTRIAL STANDARD SYMBOL - IDEOGRAPHIC NUMBER ZERO
    [0x3021, 0x302F], // HANGZHOU NUMERAL ONE - HANGUL DOUBLE DOT TONE MARK
    [0x3031, 0xD7FF], // VERTICAL KANA REPEAT MARK - HANGUL JONGSEONG PHIEUPH-THIEUTH
    [0xF900, 0xFD3D], // CJK COMPATIBILITY IDEOGRAPH-F900 - ARABIC LIGATURE ALEF WITH FATHATAN ISOLATED FORM
    [0xFD40, 0xFDCF], // ARABIC LIGATURE TEH WITH JEEM WITH MEEM INITIAL FORM - ARABIC LIGATURE NOON WITH JEEM WITH YEH FINAL FORM
    [0xFDF0, 0xFE44], // ARABIC LIGATURE SALLA USED AS KORANIC STOP SIGN ISOLATED FORM - PRESENTATION FORM FOR VERTICAL RIGHT WHITE CORNER BRACKET
    [0xFE47, 0xFFFD], // PRESENTATION FORM FOR VERTICAL LEFT SQUARE BRACKET - REPLACEMENT CHARACTER
    [0x10000, 0x1FFFD], // LINEAR B SYLLABLE B008 A - CHEESE WEDGE (U+1F9C0)
    [0x20000, 0x2FFFD], //
    [0x30000, 0x3FFFD], //
    [0x40000, 0x4FFFD], //
    [0x50000, 0x5FFFD], //
    [0x60000, 0x6FFFD], //
    [0x70000, 0x7FFFD], //
    [0x80000, 0x8FFFD], //
    [0x90000, 0x9FFFD], //
    [0xA0000, 0xAFFFD], //
    [0xB0000, 0xBFFFD], //
    [0xC0000, 0xCFFFD], //
    [0xD0000, 0xDFFFD], //
    [0xE0000, 0xEFFFD]  // LANGUAGE TAG (U+E0001) - VARIATION SELECTOR-256 (U+E01EF)
];

const disallowedFirstCharacterIdentifierUnicodeRanges: number[][] = [
    [0x0030, 0x0039], // digits
    [0x0300, 0x036F], // COMBINING GRAVE ACCENT - COMBINING LATIN SMALL LETTER X
    [0x1DC0, 0x1DFF], // COMBINING DOTTED GRAVE ACCENT - COMBINING RIGHT ARROWHEAD AND DOWN ARROWHEAD BELOW
    [0x20D0, 0x20FF], // COMBINING LEFT HARPOON ABOVE - COMBINING ASTERISK ABOVE
    [0xFE20, 0xFE2F]  // COMBINING LIGATURE LEFT HALF - COMBINING CYRILLIC TITLO RIGHT HALF
];

export function isValidIdentifier(candidate: string): boolean {
    if (!candidate) {
        return false;
    }
    const decoded: number[] = decodeUCS16(candidate);
    if (!decoded || !decoded.length) {
        return false;
    }

    // Reject if first character is disallowed
    for (let i: number = 0; i < disallowedFirstCharacterIdentifierUnicodeRanges.length; i++) {
        const disallowedCharacters: number[] = disallowedFirstCharacterIdentifierUnicodeRanges[i];
        if (decoded[0] >= disallowedCharacters[0] && decoded[0] <= disallowedCharacters[1]) {
            return false;
        }
    }

    for (let position: number = 0; position < decoded.length; position++) {
        let found: boolean = false;
        for (let i: number = 0; i < allowedIdentifierUnicodeRanges.length; i++) {
            const allowedCharacters: number[] = allowedIdentifierUnicodeRanges[i];
            if (decoded[position] >= allowedCharacters[0] && decoded[position] <= allowedCharacters[1]) {
                found = true;
                break;
            }
        }
        if (!found) {
            return false;
        }
    }
    return true;
}

function getUniqueWorkspaceNameHelper(workspaceFolder: vscode.WorkspaceFolder, addSubfolder: boolean): string {
    const workspaceFolderName: string = workspaceFolder ? workspaceFolder.name : "untitled";
    if (!workspaceFolder || workspaceFolder.index < 1) {
        return workspaceFolderName; // No duplicate names to search for.
    }
    for (let i: number = 0; i < workspaceFolder.index; ++i) {
        if (vscode.workspace.workspaceFolders && vscode.workspace.workspaceFolders[i].name === workspaceFolderName) {
            return addSubfolder ? path.join(workspaceFolderName, String(workspaceFolder.index)) : // Use the index as a subfolder.
                workspaceFolderName + String(workspaceFolder.index);
        }
    }
    return workspaceFolderName; // No duplicate names found.
}

export function getUniqueWorkspaceName(workspaceFolder: vscode.WorkspaceFolder): string {
    return getUniqueWorkspaceNameHelper(workspaceFolder, false);
}

export function getUniqueWorkspaceStorageName(workspaceFolder: vscode.WorkspaceFolder): string {
    return getUniqueWorkspaceNameHelper(workspaceFolder, true);
}<|MERGE_RESOLUTION|>--- conflicted
+++ resolved
@@ -57,74 +57,6 @@
     return rawPackageJson;
 }
 
-<<<<<<< HEAD
-=======
-export function getRawTasksJson(): Promise<any> {
-    return new Promise<any>((resolve, reject) => {
-        const path: string | undefined = getTasksJsonPath();
-        if (!path) {
-            return resolve({});
-        }
-        fs.exists(path, exists => {
-            if (!exists) {
-                return resolve({});
-            }
-            let fileContents: string = fs.readFileSync(path).toString();
-            fileContents = fileContents.replace(/^\s*\/\/.*$/gm, ""); // Remove start of line // comments.
-            let rawTasks: any = {};
-            try {
-                rawTasks = JSON.parse(fileContents);
-            } catch (error) {
-                return reject(new Error(failedToParseTasksJson));
-            }
-            resolve(rawTasks);
-        });
-    });
-}
-
-export async function ensureBuildTaskExists(taskName: string): Promise<void> {
-    const rawTasksJson: any = await getRawTasksJson();
-
-    // Ensure that the task exists in the user's task.json. Task will not be found otherwise.
-    if (!rawTasksJson.tasks) {
-        rawTasksJson.tasks = new Array();
-    }
-    // Find or create the task which should be created based on the selected "debug configuration".
-    let selectedTask: vscode.Task | undefined = rawTasksJson.tasks.find((task: any) => task.label && task.label === task);
-    if (selectedTask) {
-        return;
-    }
-
-    const buildTasks: vscode.Task[] = await getBuildTasks(false, true);
-    selectedTask = buildTasks.find(task => task.name === taskName);
-    console.assert(selectedTask);
-    if (!selectedTask) {
-        throw new Error("Failed to get selectedTask in ensureBuildTaskExists()");
-    }
-
-    rawTasksJson.version = "2.0.0";
-
-    const selectedTask2: vscode.Task = selectedTask;
-    if (!rawTasksJson.tasks.find((task: any) => task.label === selectedTask2.definition.label)) {
-        const task: any = {
-            ...selectedTask2.definition,
-            problemMatcher: selectedTask2.problemMatchers,
-            group: { kind: "build", "isDefault": true }
-        };
-        rawTasksJson.tasks.push(task);
-    }
-
-    // TODO: It's dangerous to overwrite this file. We could be wiping out comments.
-    const settings: OtherSettings = new OtherSettings();
-    const tasksJsonPath: string | undefined = getTasksJsonPath();
-    if (!tasksJsonPath) {
-        throw new Error("Failed to get tasksJsonPath in ensureBuildTaskExists()");
-    }
-
-    await writeFileText(tasksJsonPath, JSON.stringify(rawTasksJson, null, settings.editorTabSize));
-}
-
->>>>>>> a9d86c8f
 export function fileIsCOrCppSource(file: string): boolean {
     const fileExtLower: string = path.extname(file).toLowerCase();
     return [".C", ".c", ".cpp", ".cc", ".cxx", ".mm", ".ino", ".inl"].some(ext => fileExtLower === ext);
